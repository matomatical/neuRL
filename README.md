--- conflicted
+++ resolved
@@ -7,16 +7,9 @@
 
 * `expectiles.py` for an implementation of an efficient method of
   calculating expectiles that seems to be much much much faster
-<<<<<<< HEAD
   than using a scipy optimisation routine, and the notebook
   `CalculatingExpectiles.ipynb` for a motivation of this method.
-=======
-  than using a scipy optimisation routine, and...
-
-* ...the first part of `Expectiles.ipynb` for a motivation of this
-  method (sorry it's not very polished yet, and the github formula
-  rendering doesn't work well).
->>>>>>> b1dc8450
+  (WARNING: the github formula rendering doesn't work well).
 
 * `LearningRateStability.ipynb` for a tutorial on online computation
   of means and expectiles, including a hypothetical asymmetric rate
